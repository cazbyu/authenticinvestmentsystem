import { LocaleConfig } from 'react-native-calendars';

LocaleConfig.locales['en-short'] = {
  ...LocaleConfig.locales['en'],
<<<<<<< HEAD
=======
  // Add this line
  dayNames: ['Sunday', 'Monday', 'Tuesday', 'Wednesday', 'Thursday', 'Friday', 'Saturday'],
>>>>>>> 96d80de1
  dayNamesShort: ['S', 'M', 'T', 'W', 'T', 'F', 'S'],
};

LocaleConfig.defaultLocale = 'en-short';<|MERGE_RESOLUTION|>--- conflicted
+++ resolved
@@ -2,11 +2,6 @@
 
 LocaleConfig.locales['en-short'] = {
   ...LocaleConfig.locales['en'],
-<<<<<<< HEAD
-=======
-  // Add this line
-  dayNames: ['Sunday', 'Monday', 'Tuesday', 'Wednesday', 'Thursday', 'Friday', 'Saturday'],
->>>>>>> 96d80de1
   dayNamesShort: ['S', 'M', 'T', 'W', 'T', 'F', 'S'],
 };
 
