import React, { useEffect, useState, useRef } from "react";
import { View, Text, TextInput, StyleSheet, TouchableOpacity, ScrollView, Switch, Alert, Modal, FlatList } from 'react-native';
import { Calendar } from 'react-native-calendars';
import { supabase } from "@/lib/supabase";
import { X } from 'lucide-react-native';

// --- TYPE DEFINITIONS ---
interface TaskEventFormProps {
  mode: "create" | "edit";
  initialData?: Partial<any>;
  onSubmitSuccess: () => void;
  onClose: () => void;
}

interface Role { id: string; label: string; }
interface Domain { id: string; name: string; }
interface KeyRelationship { id: string; name: string; role_id: string; }
interface TwelveWeekGoal { id: string; title: string; }

// --- CUSTOM DAY COMPONENT for CALENDAR ---
// This component gives us precise control over the calendar's appearance
const CustomDayComponent = ({ date, state, marking, onPress }) => {
  const isSelected = marking?.selected;
  const isToday = state === 'today';
  
  return (
    <TouchableOpacity 
      onPress={() => onPress(date)} 
      style={[
        styles.dayContainer, 
        isSelected && styles.selectedDay
      ]}
    >
      <Text style={[
        styles.dayText,
        isToday && !isSelected && styles.todayText,
        isSelected && styles.selectedDayText,
        state === 'disabled' && styles.disabledDayText
      ]}>
        {date.day}
      </Text>
    </TouchableOpacity>
  );
};


// --- MAIN FORM COMPONENT ---
const TaskEventForm: React.FC<TaskEventFormProps> = ({ mode, initialData, onSubmitSuccess, onClose }) => {

const toDateString = (date: Date) => {
    const year = date.getFullYear();
    const month = (date.getMonth() + 1).toString().padStart(2, '0');
    const day = date.getDate().toString().padStart(2, '0');
    return `${year}-${month}-${day}`;
  };
  
  const dateInputRef = useRef<TouchableOpacity>(null);
  const timeInputRef = useRef<TouchableOpacity>(null);
  const startTimeInputRef = useRef<TouchableOpacity>(null);
  const endTimeInputRef = useRef<TouchableOpacity>(null);

  // Helper function to get default time (current time + offset hours, rounded to nearest 15 min)
  const getDefaultTime = (addHours: number = 1) => {
    const now = new Date();
    now.setHours(now.getHours() + addHours);
    const minutes = Math.ceil(now.getMinutes() / 15) * 15;
    now.setMinutes(minutes, 0, 0);
    const hour12 = now.getHours() === 0 ? 12 : now.getHours() > 12 ? now.getHours() - 12 : now.getHours();
    const ampm = now.getHours() < 12 ? 'AM' : 'PM';
    return `${hour12}:${now.getMinutes().toString().padStart(2, '0')} ${ampm}`;
  };

  const [formData, setFormData] = useState({
    title: '',
    notes: '',
    dueDate: new Date(),
    time: getDefaultTime(),
    startTime: getDefaultTime(),
    endTime: getDefaultTime(2),
    isAnytime: false,
    is_urgent: false,
    is_important: false,
    is_authentic_deposit: false,
    is_twelve_week_goal: false,
    schedulingType: 'task' as 'task' | 'event' | 'depositIdea',
    selectedRoleIds: [] as string[],
    selectedDomainIds: [] as string[],
    selectedKeyRelationshipIds: [] as string[],
    selectedGoalId: null as string | null,
  });
  
  const [roles, setRoles] = useState<Role[]>([]);
  const [domains, setDomains] = useState<Domain[]>([]);
  const [keyRelationships, setKeyRelationships] = useState<KeyRelationship[]>([]);
  const [twelveWeekGoals, setTwelveWeekGoals] = useState<TwelveWeekGoal[]>([]);

  const [loading, setLoading] = useState(false);
  
  const [showMiniCalendar, setShowMiniCalendar] = useState(false);
  const [showTimePicker, setShowTimePicker] = useState(false);
  const [dateInputValue, setDateInputValue] = useState('');
  const [activeTimeField, setActiveTimeField] = useState<'time' | 'startTime' | 'endTime' | null>(null);

  const [datePickerPosition, setDatePickerPosition] = useState({ x: 0, y: 0, width: 0, height: 0 });
  const [timePickerPosition, setTimePickerPosition] = useState({ x: 0, y: 0, width: 0, height: 0 });

  useEffect(() => {
    setDateInputValue(formatDateForInput(formData.dueDate));
  }, [formData.dueDate]);

  const generateTimeOptions = () => {
    const times = [];
    for (let hour = 0; hour < 24; hour++) {
      for (let minute = 0; minute < 60; minute += 15) {
        const hour12 = hour === 0 ? 12 : hour > 12 ? hour - 12 : hour;
        const ampm = hour < 12 ? 'AM' : 'PM';
        const time12 = `${hour12}:${minute.toString().padStart(2, '0')} ${ampm}`;
        times.push(time12);
      }
    }
    return times;
  };

  const timeOptions = generateTimeOptions();
  
  useEffect(() => {
    const fetchOptions = async () => {
      const { data: { user } } = await supabase.auth.getUser();
      if (!user) return;

      const { data: roleData } = await supabase.from("0007-ap-roles").select("id,label").eq("user_id", user.id).eq("is_active", true);
      const { data: domainData } = await supabase.from("0007-ap-domains").select("id,name");
      const { data: krData } = await supabase.from("0007-ap-key-relationships").select("id,name,role_id").eq("user_id", user.id);
      const { data: goalData } = await supabase.from("0007-ap-goals-12wk").select("id,title").eq("user_id", user.id).eq("status", "active");
      
      setRoles(roleData || []);
      setDomains(domainData || []);
      setKeyRelationships(krData || []);
      setTwelveWeekGoals(goalData || []);
    };
    fetchOptions();
  }, []);

  const handleMultiSelect = (field: 'selectedRoleIds' | 'selectedDomainIds' | 'selectedKeyRelationshipIds', id: string) => {
    setFormData(prev => {
      const currentSelection = prev[field] as string[];
      const newSelection = currentSelection.includes(id)
        ? currentSelection.filter(itemId => itemId !== id)
        : [...currentSelection, id];
      return { ...prev, [field]: newSelection };
    });
  };

  const onCalendarDayPress = (day: any) => {
    const selectedDate = new Date(day.timestamp); // Use timestamp for timezone consistency
    setFormData(prev => ({ ...prev, dueDate: selectedDate }));
    setDateInputValue(formatDateForInput(selectedDate));
    setShowMiniCalendar(false);
  };

  const onTimeSelect = (time: string) => {
    if (activeTimeField) {
      setFormData(prev => ({ ...prev, [activeTimeField]: time }));
    }
    setShowTimePicker(false);
  };

  const formatDateForInput = (date: Date) => {
    return date.toLocaleDateString('en-US', { 
      month: 'short', 
      day: 'numeric',
      year: 'numeric'
    });
  };

  const handleDateInputChange = (text: string) => {
    setDateInputValue(text);
    const parsedDate = new Date(text);
    if (!isNaN(parsedDate.getTime())) {
      setFormData(prev => ({ ...prev, dueDate: parsedDate }));
    }
  };

  const combineDateAndTime = (date: Date, time: string) => {
    const [timePart, period] = time.split(' ');
    let [hours, minutes] = timePart.split(':').map(Number);
    if (period === 'PM' && hours < 12) hours += 12;
    if (period === 'AM' && hours === 12) hours = 0;
    const combined = new Date(date);
    combined.setHours(hours, minutes, 0, 0);
    return combined.toISOString();
  };

  const timeStringToMinutes = (time: string) => {
    const [timePart, period] = time.split(' ');
    let [hours, minutes] = timePart.split(':').map(Number);
    if (period === 'PM' && hours < 12) hours += 12;
    if (period === 'AM' && hours === 12) hours = 0;
    return hours * 60 + minutes;
  };

  const formatDuration = (totalMinutes: number) => {
<<<<<<< HEAD
    const hours = Math.round((totalMinutes / 60) * 100) / 100;
    return `${hours} hr${hours === 1 ? '' : 's'}`;
=======
    const hours = Math.floor(totalMinutes / 60);
    const minutes = totalMinutes % 60;
    const parts = [] as string[];
    if (hours > 0) parts.push(`${hours} hr${hours > 1 ? 's' : ''}`);
    if (minutes > 0) parts.push(`${minutes} min`);
    return parts.join(' ') || '0 min';
>>>>>>> 76bdb73d
  };

  const getDurationLabel = (start: string, end: string) => {
    let diff = timeStringToMinutes(end) - timeStringToMinutes(start);
    if (diff <= 0) diff += 24 * 60;
    return formatDuration(diff);
  };

  const handleSubmit = async () => {
    setLoading(true);
    try {
        const { data: { user } } = await supabase.auth.getUser();
        if (!user) throw new Error("User not found");

        const payload: any = {
            user_id: user.id,
            title: formData.title,
            is_urgent: formData.is_urgent,
            is_important: formData.is_important,
            is_authentic_deposit: formData.is_authentic_deposit,
            is_twelve_week_goal: formData.is_twelve_week_goal,
            goal_12wk_id: formData.selectedGoalId,
            status: 'pending',
            type: formData.schedulingType,
            due_date: formData.schedulingType !== 'depositIdea' ? formData.dueDate.toISOString() : null,
        };

        if (formData.schedulingType === 'event' && !formData.isAnytime) {
            payload.start_time = combineDateAndTime(formData.dueDate, formData.startTime);
            payload.end_time = combineDateAndTime(formData.dueDate, formData.endTime);
        }

        const { data: taskData, error: taskError } = await supabase
            .from('0007-ap-tasks')
            .insert(payload)
            .select()
            .single();

        if (taskError) throw taskError;
        if (!taskData) throw new Error("Failed to create task");

        const taskId = taskData.id;

        const roleJoins = formData.selectedRoleIds.map(role_id => ({ parent_id: taskId, parent_type: 'task', role_id, user_id: user.id }));
        const domainJoins = formData.selectedDomainIds.map(domain_id => ({ parent_id: taskId, parent_type: 'task', domain_id, user_id: user.id }));
        const krJoins = formData.selectedKeyRelationshipIds.map(key_relationship_id => ({ parent_id: taskId, parent_type: 'task', key_relationship_id, user_id: user.id }));
        
        if (formData.notes) {
            const { data: noteData, error: noteError } = await supabase.from('0007-ap-notes').insert({ user_id: user.id, content: formData.notes }).select().single();
            if (noteError) throw noteError;
            await supabase.from('0007-ap-universal-notes-join').insert({ parent_id: taskId, parent_type: 'task', note_id: noteData.id, user_id: user.id });
        }

        if (roleJoins.length > 0) await supabase.from('0007-ap-universal-roles-join').insert(roleJoins);
        if (domainJoins.length > 0) await supabase.from('0007-ap-universal-domains-join').insert(domainJoins);
        if (krJoins.length > 0) await supabase.from('0007-ap-universal-key-relationships-join').insert(krJoins);

        onSubmitSuccess();
        onClose();

    } catch (error) {
        console.error("Error creating task:", error);
        Alert.alert('Error', 'Failed to create task');
    } finally {
        setLoading(false);
    }
  };

  const filteredKeyRelationships = keyRelationships.filter(kr => formData.selectedRoleIds.includes(kr.role_id));

  return (
    <View style={styles.formContainer}>
        <View style={styles.modalHeader}>
            <Text style={styles.modalTitle}>{mode === 'create' ? 'New Action' : 'Edit Action'}</Text>
            <TouchableOpacity onPress={onClose}><X size={24} color="#6b7280" /></TouchableOpacity>
        </View>
        <ScrollView style={styles.formContent}>
            <TextInput style={styles.input} placeholder="Action Title" value={formData.title} onChangeText={(text) => setFormData(prev => ({ ...prev, title: text }))} />
            
            <View style={styles.schedulingToggle}>
              {['task', 'event', 'depositIdea'].map(type => (
                <TouchableOpacity key={type} style={[styles.toggleChip, formData.schedulingType === type && styles.toggleChipActive]} onPress={() => setFormData(prev => ({...prev, schedulingType: type as any}))}>
                  <Text style={formData.schedulingType === type ? styles.toggleChipTextActive : styles.toggleChipText}>{type.charAt(0).toUpperCase() + type.slice(1)}</Text>
                </TouchableOpacity>
              ))}
            </View>

            {formData.schedulingType !== 'depositIdea' && (
              <>
                <View style={styles.compactSwitchRow}>
                  <View style={styles.compactSwitchContainer}><Text style={styles.compactSwitchLabel}>Urgent</Text><Switch value={formData.is_urgent} onValueChange={(val) => setFormData(prev => ({...prev, is_urgent: val}))} /></View>
                  <View style={styles.compactSwitchContainer}><Text style={styles.compactSwitchLabel}>Important</Text><Switch value={formData.is_important} onValueChange={(val) => setFormData(prev => ({...prev, is_important: val}))} /></View>
                </View>
                <View style={styles.compactSwitchRow}>
                  <View style={styles.compactSwitchContainer}><Text style={styles.compactSwitchLabel}>Authentic Deposit</Text><Switch value={formData.is_authentic_deposit} onValueChange={(val) => setFormData(prev => ({...prev, is_authentic_deposit: val}))} /></View>
                  <View style={styles.compactSwitchContainer}><Text style={styles.compactSwitchLabel}>12-Week Goal</Text><Switch value={formData.is_twelve_week_goal} onValueChange={(val) => setFormData(prev => ({...prev, is_twelve_week_goal: val}))} /></View>
                </View>
                
                {formData.schedulingType === 'task' && (
                  <>
                    <Text style={styles.compactSectionTitle}>Schedule</Text>
                    <View style={styles.compactDateTimeRow}>
                      <View>
                        <TouchableOpacity 
                          ref={dateInputRef}
                          style={styles.compactDateButton}
                          onPress={() => {
                            dateInputRef.current?.measure((fx, fy, width, height, px, py) => {
                              setDatePickerPosition({ x: px, y: py, width, height });
                              setShowMiniCalendar(!showMiniCalendar);
                            });
                          }}
                        >
                          <Text style={styles.compactInputLabel}>Due Date</Text>
                          <TextInput style={styles.dateTextInput} value={dateInputValue} onChangeText={handleDateInputChange} />
                        </TouchableOpacity>
                      </View>
                      
                      <View>
                        <TouchableOpacity
                          ref={timeInputRef}
                          style={[styles.compactTimeButton, formData.isAnytime && styles.disabledButton]}
                          onPress={() => {
                            timeInputRef.current?.measure((_, __, w, h, px, py) => {
                              setTimePickerPosition({ x: px, y: py, width: w, height: h });
                              setActiveTimeField('time');
                              setShowTimePicker(true);
                            });
                          }}
                          disabled={formData.isAnytime}
                        >
                          <Text style={[styles.compactInputLabel, formData.isAnytime && styles.disabledText]}>Complete by</Text>
                          <Text style={[styles.compactInputValue, formData.isAnytime && styles.disabledText]}>{formData.time}</Text>
                        </TouchableOpacity>
                      </View>
                      
                      <TouchableOpacity style={styles.anytimeContainer} onPress={() => setFormData(prev => ({...prev, isAnytime: !prev.isAnytime}))}>
                        <View style={[styles.checkbox, formData.isAnytime && styles.checkedBox]}><Text style={styles.checkmark}>{formData.isAnytime ? '✓' : ''}</Text></View>
                        <Text style={styles.anytimeLabel}>Anytime</Text>
                      </TouchableOpacity>
                    </View>
                  </>
                )}
                {formData.schedulingType === 'event' && (
                  <>
                    <Text style={styles.compactSectionTitle}>Schedule</Text>
                    <View style={styles.compactDateTimeRow}>
                      <View>
                        <TouchableOpacity
                          ref={dateInputRef}
                          style={styles.compactDateButton}
                          onPress={() => {
                            dateInputRef.current?.measure((fx, fy, width, height, px, py) => {
                              setDatePickerPosition({ x: px, y: py, width, height });
                              setShowMiniCalendar(!showMiniCalendar);
                            });
                          }}
                        >
                          <Text style={styles.compactInputLabel}>Date</Text>
                          <TextInput style={styles.dateTextInput} value={dateInputValue} onChangeText={handleDateInputChange} />
                        </TouchableOpacity>
                      </View>

                      <View>
                        <TouchableOpacity
                          ref={startTimeInputRef}
                          style={[styles.compactTimeButton, formData.isAnytime && styles.disabledButton]}
                          onPress={() => {
                            startTimeInputRef.current?.measure((_, __, w, h, px, py) => {
                              setTimePickerPosition({ x: px, y: py, width: w, height: h });
                              setActiveTimeField('startTime');
                              setShowTimePicker(true);
                            });
                          }}
                          disabled={formData.isAnytime}
                        >
                          <Text style={[styles.compactInputLabel, formData.isAnytime && styles.disabledText]}>Start</Text>
                          <Text style={[styles.compactInputValue, formData.isAnytime && styles.disabledText]}>{formData.startTime}</Text>
                        </TouchableOpacity>
                      </View>

                      <View>
                        <TouchableOpacity
                          ref={endTimeInputRef}
                          style={[styles.compactTimeButton, formData.isAnytime && styles.disabledButton]}
                          onPress={() => {
                            endTimeInputRef.current?.measure((_, __, w, h, px, py) => {
                              setTimePickerPosition({ x: px, y: py, width: w, height: h });
                              setActiveTimeField('endTime');
                              setShowTimePicker(true);
                            });
                          }}
                          disabled={formData.isAnytime}
                        >
                          <Text style={[styles.compactInputLabel, formData.isAnytime && styles.disabledText]}>End</Text>
                          <Text style={[styles.compactInputValue, formData.isAnytime && styles.disabledText]}>{formData.endTime}</Text>
                        </TouchableOpacity>
                      </View>

                      <TouchableOpacity style={styles.anytimeContainer} onPress={() => setFormData(prev => ({...prev, isAnytime: !prev.isAnytime}))}>
                        <View style={[styles.checkbox, formData.isAnytime && styles.checkedBox]}><Text style={styles.checkmark}>{formData.isAnytime ? '✓' : ''}</Text></View>
                        <Text style={styles.anytimeLabel}>Anytime</Text>
                      </TouchableOpacity>
                    </View>
                  </>
                )}
              </>
            )}

            <Text style={styles.sectionTitle}>Roles</Text>
            <View style={styles.selectionGrid}>
                {roles.map(role => (<TouchableOpacity key={role.id} style={[styles.chip, formData.selectedRoleIds.includes(role.id) && styles.chipSelected]} onPress={() => handleMultiSelect('selectedRoleIds', role.id)}><Text style={formData.selectedRoleIds.includes(role.id) ? styles.chipTextSelected : styles.chipText}>{role.label}</Text></TouchableOpacity>))}
            </View>

            {filteredKeyRelationships.length > 0 && (
                <><Text style={styles.sectionTitle}>Key Relationships</Text><View style={styles.selectionGrid}>{filteredKeyRelationships.map(kr => (<TouchableOpacity key={kr.id} style={[styles.chip, formData.selectedKeyRelationshipIds.includes(kr.id) && styles.chipSelected]} onPress={() => handleMultiSelect('selectedKeyRelationshipIds', kr.id)}><Text style={formData.selectedKeyRelationshipIds.includes(kr.id) ? styles.chipTextSelected : styles.chipText}>{kr.name}</Text></TouchableOpacity>))}</View></>
            )}

            <Text style={styles.sectionTitle}>Domains</Text>
            <View style={styles.selectionGrid}>
                {domains.map(domain => (<TouchableOpacity key={domain.id} style={[styles.chip, formData.selectedDomainIds.includes(domain.id) && styles.chipSelected]} onPress={() => handleMultiSelect('selectedDomainIds', domain.id)}><Text style={formData.selectedDomainIds.includes(domain.id) ? styles.chipTextSelected : styles.chipText}>{domain.name}</Text></TouchableOpacity>))}
            </View>

            <TextInput style={[styles.input, { height: 100 }]} placeholder="Notes..." value={formData.notes} onChangeText={(text) => setFormData(prev => ({ ...prev, notes: text }))} multiline />
        </ScrollView>
        
        <TouchableOpacity style={styles.submitButton} onPress={handleSubmit} disabled={loading}><Text style={styles.submitButtonText}>{loading ? 'Saving...' : 'Save Action'}</Text></TouchableOpacity>

        {/* Pop-up Mini Calendar Modal */}
        <Modal transparent visible={showMiniCalendar} onRequestClose={() => setShowMiniCalendar(false)}>
          <TouchableOpacity style={StyleSheet.absoluteFill} onPress={() => setShowMiniCalendar(false)}>
            <View style={[styles.calendarPopup, { top: datePickerPosition.y + datePickerPosition.height, left: datePickerPosition.x }]}> 
              <ScrollView style={{ maxHeight: 200 }} nestedScrollEnabled>
                <Calendar
                  onDayPress={onCalendarDayPress}
                  markedDates={{ [toDateString(formData.dueDate)]: { selected: true } }}
                  dayComponent={CustomDayComponent}
                  hideExtraDays={true}
                />
              </ScrollView>
            </View>
          </TouchableOpacity>
        </Modal>

        {/* Pop-up Time Picker Modal */}
        <Modal transparent visible={showTimePicker} onRequestClose={() => setShowTimePicker(false)}>
            <TouchableOpacity style={StyleSheet.absoluteFill} onPress={() => setShowTimePicker(false)}>
                <View style={[styles.timePickerPopup, { top: timePickerPosition.y, left: timePickerPosition.x + timePickerPosition.width + 8 }]}> 
                    <FlatList
                        data={timeOptions}
                        keyExtractor={(item) => item}
                        renderItem={({ item }) => {
                            const label = activeTimeField === 'endTime'
                                ? `${item} (${getDurationLabel(formData.startTime, item)})`
                                : item;
                            return (
                                <TouchableOpacity style={styles.timeOptionPopup} onPress={() => onTimeSelect(item)}>
                                    <Text style={styles.timeOptionTextPopup}>{label}</Text>
                                </TouchableOpacity>
                            );
                        }}
                    />
                </View>
            </TouchableOpacity>
        </Modal>
    </View>
  );
};

const styles = StyleSheet.create({
    formContainer: { flex: 1, backgroundColor: 'white' },
    modalHeader: { flexDirection: 'row', justifyContent: 'space-between', alignItems: 'center', padding: 16, borderBottomWidth: 1, borderBottomColor: '#e5e7eb' },
    modalTitle: { fontSize: 18, fontWeight: '600' },
    formContent: { padding: 16 },
    input: { borderWidth: 1, borderColor: '#d1d5db', borderRadius: 8, padding: 12, fontSize: 16, marginBottom: 16 },
    compactSwitchRow: { flexDirection: 'row', justifyContent: 'space-around', marginBottom: 16 },
    compactSwitchContainer: { flexDirection: 'row', alignItems: 'center', gap: 8 },
    compactSwitchLabel: { fontSize: 14, fontWeight: '500' },
    sectionTitle: { fontSize: 16, fontWeight: '600', marginBottom: 8, marginTop: 8 },
    compactSectionTitle: { fontSize: 15, fontWeight: '600', marginBottom: 8, marginTop: 12 },
    selectionGrid: { flexDirection: 'row', flexWrap: 'wrap', gap: 8, marginBottom: 16 },
    chip: { paddingHorizontal: 12, paddingVertical: 8, borderRadius: 20, backgroundColor: '#f3f4f6' },
    chipSelected: { backgroundColor: '#0078d4' },
    chipText: { color: '#374151' },
    chipTextSelected: { color: 'white' },
    submitButton: { backgroundColor: '#0078d4', padding: 16, alignItems: 'center', margin: 16, borderRadius: 8 },
    submitButtonText: { color: 'white', fontSize: 16, fontWeight: '600' },
    schedulingToggle: { flexDirection: 'row', justifyContent: 'center', gap: 10, marginBottom: 16 },
    toggleChip: { paddingHorizontal: 12, paddingVertical: 6, borderRadius: 16, backgroundColor: '#e5e7eb' },
    toggleChipActive: { backgroundColor: '#0078d4' },
    toggleChipText: { color: '#374151', fontWeight: '500' },
    toggleChipTextActive: { color: 'white', fontWeight: '600' },
    compactDateTimeRow: { flexDirection: 'row', alignItems: 'center', gap: 8, marginBottom: 16 },
    compactDateButton: { flex: 0, borderWidth: 1, borderColor: '#d1d5db', borderRadius: 6, padding: 8, backgroundColor: '#f8fafc' },
    dateTextInput: { fontSize: 14, fontWeight: '500', padding: 0 },
    compactTimeButton: { flex: 0, borderWidth: 1, borderColor: '#d1d5db', borderRadius: 6, padding: 8, backgroundColor: '#f0f9ff' },
    compactInputLabel: { fontSize: 10, color: '#6b7280', marginBottom: 2 },
    compactInputValue: { fontSize: 14, fontWeight: '500' },
    disabledButton: { backgroundColor: '#f3f4f6' },
    disabledText: { color: '#9ca3af' },
    anytimeContainer: { flexDirection: 'row', alignItems: 'center', marginLeft: 8 },
    checkbox: { width: 18, height: 18, borderWidth: 1, borderColor: '#d1d5db', borderRadius: 3, marginRight: 6, justifyContent: 'center', alignItems: 'center' },
    checkedBox: { backgroundColor: '#0078d4', borderColor: '#0078d4' },
    checkmark: { color: 'white', fontSize: 12, fontWeight: 'bold' },
    anytimeLabel: { fontSize: 14 },
    calendarPopup: {
        position: 'absolute',
        width: 200,
        maxHeight: 220,
        backgroundColor: '#ffffff',
        borderRadius: 8,
        borderWidth: 1,
        borderColor: '#e5e7eb',
        shadowColor: '#000',
        shadowOffset: { width: 0, height: 2 },
        shadowOpacity: 0.1,
        shadowRadius: 4,
        elevation: 5,
        zIndex: 1000,
    },
    timePickerPopup: {
        position: 'absolute',
        width: 100, // Made narrower
        maxHeight: 160,
        backgroundColor: '#ffffff',
        borderRadius: 8,
        borderWidth: 1,
        borderColor: '#e5e7eb',
        shadowColor: '#000',
        shadowOffset: { width: 0, height: 2 },
        shadowOpacity: 0.1,
        shadowRadius: 4,
        elevation: 5,
        zIndex: 1000,
    },
    timeOptionPopup: { padding: 12, borderBottomWidth: 1, borderBottomColor: '#f3f4f6' },
    timeOptionTextPopup: { textAlign: 'center' },
    dayContainer: { width: 20, height: 20, justifyContent: 'center', alignItems: 'center' },
    dayText: { fontSize: 8 },
    selectedDay: { backgroundColor: '#0078d4', borderRadius: 10, width: 20, height: 20 },
    selectedDayText: { color: 'white' },
    todayText: { color: '#0078d4', fontWeight: 'bold' },
    disabledDayText: { color: '#d9e1e8' },
});

export default TaskEventForm;<|MERGE_RESOLUTION|>--- conflicted
+++ resolved
@@ -200,17 +200,14 @@
   };
 
   const formatDuration = (totalMinutes: number) => {
-<<<<<<< HEAD
     const hours = Math.round((totalMinutes / 60) * 100) / 100;
-    return `${hours} hr${hours === 1 ? '' : 's'}`;
-=======
+    return `${hours} hr${hours === 1 ? '' : 's'}`
     const hours = Math.floor(totalMinutes / 60);
     const minutes = totalMinutes % 60;
     const parts = [] as string[];
     if (hours > 0) parts.push(`${hours} hr${hours > 1 ? 's' : ''}`);
     if (minutes > 0) parts.push(`${minutes} min`);
     return parts.join(' ') || '0 min';
->>>>>>> 76bdb73d
   };
 
   const getDurationLabel = (start: string, end: string) => {
